--- conflicted
+++ resolved
@@ -1,12 +1,8 @@
 import type { Metadata } from "next";
 import { Geist, Geist_Mono } from "next/font/google";
 import "./globals.css";
-<<<<<<< HEAD
 import Navbar from "@/components/Navbar";
-=======
 import { Footer } from "@/components/footer/footer";
->>>>>>> 301a2ebc
-
 const geistSans = Geist({
   variable: "--font-geist-sans",
   subsets: ["latin"],
