import PartnersSection from "@/components/AlignedWith/AligendWith";
import Productive from "@/components/productive/productive";
import WhyChooseTatami from "./why-choose-us/why-choose-us";
import { Button } from "@/components/ui/button";
import Link from "next/link";
<<<<<<< HEAD
=======
import PartnersSection from "@/components/AlignedWith/AligendWith";
import JoinCommunity from "@/components/JoinTheCommunity/JoinTheCommunity";
>>>>>>> 32f8136b
export default function Home() {
  return (
    <div className="flex flex-col items-center justify-center min-h-screen">
      <h1 className="text-4xl font-bold mb-8">Welcome to Tatami</h1>
      <WhyChooseTatami />
      <Productive />
      <JoinCommunity />
      <Link href="/app">
        <Button>Go to App</Button>
      </Link>
    </div>
  );
}<|MERGE_RESOLUTION|>--- conflicted
+++ resolved
@@ -3,11 +3,9 @@
 import WhyChooseTatami from "./why-choose-us/why-choose-us";
 import { Button } from "@/components/ui/button";
 import Link from "next/link";
-<<<<<<< HEAD
-=======
 import PartnersSection from "@/components/AlignedWith/AligendWith";
 import JoinCommunity from "@/components/JoinTheCommunity/JoinTheCommunity";
->>>>>>> 32f8136b
+
 export default function Home() {
   return (
     <div className="flex flex-col items-center justify-center min-h-screen">
