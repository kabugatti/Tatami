--- conflicted
+++ resolved
@@ -6,14 +6,12 @@
   return (
     <div className="flex flex-col items-center justify-center min-h-screen">
       <h1 className="text-4xl font-bold mb-8">Welcome to Tatami</h1>
-<<<<<<< HEAD
-      <PartnersSection/>
-=======
+
       <Productive />
       <Link href="/app">
         <Button>Go to App</Button>
       </Link>
->>>>>>> b64cad59
+
     </div>
   );
 }