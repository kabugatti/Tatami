{
  "models": [
    {
<<<<<<< HEAD
      "id": "model_1753709044057",
=======
      "id": "model_1751499204798",
>>>>>>> ff248c68
      "name": "New Model 1",
      "expanded": true,
      "properties": [
        {
<<<<<<< HEAD
          "id": "prop_1753709044057",
=======
          "id": "prop_1751499204798",
          "name": "",
          "dataType": "u32",
          "isKey": true
        }
      ],
      "traits": []
    },
    {
      "id": "model_1751499207704",
      "name": "New Model 2",
      "expanded": true,
      "properties": [
        {
          "id": "prop_1751499207704",
>>>>>>> ff248c68
          "name": "",
          "dataType": "u32",
          "isKey": true
        }
      ],
      "traits": []
    }
  ]
}<|MERGE_RESOLUTION|>--- conflicted
+++ resolved
@@ -1,40 +1,3 @@
 {
-  "models": [
-    {
-<<<<<<< HEAD
-      "id": "model_1753709044057",
-=======
-      "id": "model_1751499204798",
->>>>>>> ff248c68
-      "name": "New Model 1",
-      "expanded": true,
-      "properties": [
-        {
-<<<<<<< HEAD
-          "id": "prop_1753709044057",
-=======
-          "id": "prop_1751499204798",
-          "name": "",
-          "dataType": "u32",
-          "isKey": true
-        }
-      ],
-      "traits": []
-    },
-    {
-      "id": "model_1751499207704",
-      "name": "New Model 2",
-      "expanded": true,
-      "properties": [
-        {
-          "id": "prop_1751499207704",
->>>>>>> ff248c68
-          "name": "",
-          "dataType": "u32",
-          "isKey": true
-        }
-      ],
-      "traits": []
-    }
-  ]
+  "models": []
 }